{
    "codeowners": ["@kongo09"],
    "config_flow": true,
    "dependencies": ["frontend", "http"],
    "dhcp": [
        {
          "macaddress": "B0F893*"
        },
        {
          "macaddress": "047863*"
        },
        {
          "hostname": "mxchip*"
        }
      ],
    "documentation": "https://github.com/kongo09/philips-airpurifier-coap",
    "domain": "philips_airpurifier_coap",
    "iot_class": "local_push",
    "issue_tracker": "https://github.com/kongo09/philips-airpurifier-coap/issues",
    "name": "Philips AirPurifier (with CoAP)",
    "requirements": [
        "aioairctrl @ https://github.com/kongo09/aioairctrl@timeout"
    ],
<<<<<<< HEAD
    "version": "0.10.1"
=======
    "version": "0.10.1-beta2"
>>>>>>> 039b6183
}<|MERGE_RESOLUTION|>--- conflicted
+++ resolved
@@ -21,9 +21,5 @@
     "requirements": [
         "aioairctrl @ https://github.com/kongo09/aioairctrl@timeout"
     ],
-<<<<<<< HEAD
     "version": "0.10.1"
-=======
-    "version": "0.10.1-beta2"
->>>>>>> 039b6183
 }
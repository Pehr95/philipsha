"""Constants for Philips AirPurifier integration."""
from __future__ import annotations
from typing import Tuple

from homeassistant.components.sensor import (
    ATTR_STATE_CLASS,
    STATE_CLASS_MEASUREMENT,
)

from homeassistant.const import (
    ATTR_DEVICE_CLASS,
    ATTR_ICON,
    ATTR_TEMPERATURE,
    TEMP_CELSIUS,
    PERCENTAGE,
    CONCENTRATION_MICROGRAMS_PER_CUBIC_METER,
    DEVICE_CLASS_HUMIDITY,
    DEVICE_CLASS_TEMPERATURE,
    CONF_ENTITY_CATEGORY,
)

from homeassistant.helpers.entity import EntityCategory


from .model import FilterDescription, SensorDescription, SwitchDescription, LightDescription, SelectDescription

DOMAIN = "philips_airpurifier_coap"

DATA_KEY_CLIENT = "client"
DATA_KEY_COORDINATOR = "coordinator"
DATA_KEY_FAN = "fan"

DEFAULT_NAME = "Philips AirPurifier"

class ICON:
    POWER_BUTTON = "pap:power_button"
    CHILD_LOCK_BUTTON = "pap:child_lock_button"
    AUTO_MODE_BUTTON = "pap:auto_mode_button"
    FAN_SPEED_BUTTON = "pap:fan_speed_button"
    HUMIDITY_BUTTON = "pap:humidity_button"
    LIGHT_DIMMING_BUTTON = "pap:light_dimming_button"
    TWO_IN_ONE_MODE_BUTTON = "pap:two_in_one_mode_button"
    SLEEP_MODE = "pap:sleep_mode"
    AUTO_MODE = "pap:auto_mode"
    ALLERGEN_MODE = "pap:allergen_mode"
    PURIFICATION_ONLY_MODE = "pap:purification_only_mode"
    TWO_IN_ONE_MODE = "pap:two_in_one_mode"
    BACTERIA_VIRUS_MODE = "pap:bacteria_virus_mode"
    FILTER_REPLACEMENT = "pap:filter_replacement"
    WATER_REFILL = "pap:water_refill"
    PREFILTER_WICK_CLEANING = "pap:prefilter_wick_cleaning"
    PM25 = "pap:pm25"
    IAI = "pap:iai"


DATA_EXTRA_MODULE_URL = 'frontend_extra_module_url'
LOADER_URL = f'/{DOMAIN}/main.js'
LOADER_PATH = f'custom_components/{DOMAIN}/main.js'
ICONS_URL = f'/{DOMAIN}/icons'
ICONLIST_URL = f'/{DOMAIN}/list'
ICONS_PATH = f'custom_components/{DOMAIN}/icons'

PAP = "pap"

CONF_MODEL = "model"
CONF_DEVICE_ID = "device_id"

MODEL_AC1214 = "AC1214"
MODEL_AC1715 = "AC1715"
MODEL_AC2729 = "AC2729"
MODEL_AC2889 = "AC2889"
MODEL_AC2936 = "AC2936"
MODEL_AC2939 = "AC2939"
MODEL_AC2958 = "AC2958"
MODEL_AC3033 = "AC3033"
MODEL_AC3036 = "AC3036"
MODEL_AC3039 = "AC3039"
MODEL_AC3055 = "AC3055"
MODEL_AC3059 = "AC3059"
MODEL_AC3259 = "AC3259"
MODEL_AC3829 = "AC3829"
MODEL_AC3858 = "AC3858"
MODEL_AC4236 = "AC4236"
MODEL_AC4558 = "AC4558"
MODEL_AC5659 = "AC5659"

SPEED_1 = "speed 1"
SPEED_2 = "speed 2"
SPEED_3 = "speed 3"
PRESET_MODE_ALLERGEN = "allergen"
PRESET_MODE_AUTO = "auto"
PRESET_MODE_BACTERIA = "bacteria"
PRESET_MODE_GENTLE = "gentle"
PRESET_MODE_NIGHT = "night"
PRESET_MODE_SLEEP = "sleep"
PRESET_MODE_TURBO = "turbo"
PRESET_MODE_GAS = "gas"
PRESET_MODE_POLLUTION = "pollution"
SWITCH_ON = "on"
SWITCH_OFF = "off"
OPTIONS = "options"
DIMMABLE = "dimmable"

PRESET_MODE_ICON_MAP = {
    PRESET_MODE_ALLERGEN: ICON.ALLERGEN_MODE,
    PRESET_MODE_AUTO: ICON.AUTO_MODE,
    PRESET_MODE_BACTERIA: ICON.BACTERIA_VIRUS_MODE,
    # we use the sleep mode icon for all related modes
    PRESET_MODE_GENTLE: ICON.SLEEP_MODE,
    PRESET_MODE_NIGHT: ICON.SLEEP_MODE,
    PRESET_MODE_SLEEP: ICON.SLEEP_MODE,
    # some devices have a gas and a pollution mode, but there doesn't seem to be a Philips icon for that
    PRESET_MODE_POLLUTION: ICON.AUTO_MODE,
    PRESET_MODE_GAS: ICON.AUTO_MODE,
}

FUNCTION_PURIFICATION = "purification"
FUNCTION_PURIFICATION_HUMIDIFICATION = "purification_humidification"

SERVICE_SET_CHILD_LOCK_OFF = "set_child_lock_off"
SERVICE_SET_CHILD_LOCK_ON = "set_child_lock_on"
SERVICE_SET_DISPLAY_BACKLIGHT_OFF = "set_display_backlight_off"
SERVICE_SET_DISPLAY_BACKLIGHT_ON = "set_display_backlight_on"
SERVICE_SET_FUNCTION = "set_function"
SERVICE_SET_HUMIDITY_TARGET = "set_humidity_target"
SERVICE_SET_LIGHT_BRIGHTNESS = "set_light_brightness"

ATTR_AIR_QUALITY_INDEX = "air_quality_index"
ATTR_CHILD_LOCK = "child_lock"
ATTR_DEVICE_ID = "device_id"
ATTR_DEVICE_VERSION = "device_version"
ATTR_DISPLAY_BACKLIGHT = "display_backlight"
ATTR_ERROR_CODE = "error_code"
ATTR_ERROR = "error"
ATTR_RAW = "raw"
ATTR_TOTAL = "total"
ATTR_TIME_REMAINING = "time_remaining"
ATTR_TYPE = "type"
ATTR_FILTER_PRE = "filter_pre"
ATTR_FILTER_HEPA = "filter_hepa"
ATTR_FILTER_ACTIVE_CARBON = "filter_active_carbon"
ATTR_FILTER_WICK = "wick"
ATTR_FUNCTION = "function"
ATTR_HUMIDITY = "humidity"
ATTR_HUMIDITY_TARGET = "humidity_target"
ATTR_INDOOR_ALLERGEN_INDEX = "indoor_allergen_index"
ATTR_LABEL = "label"
ATTR_UNIT = "unit"
ATTR_VALUE = "value"
ATTR_LANGUAGE = "language"
ATTR_LIGHT_BRIGHTNESS = "light_brightness"
ATTR_MODE = "mode"
ATTR_MODEL_ID = "model_id"
ATTR_NAME = "name"
ATTR_PM25 = "pm25"
ATTR_PREFERRED_INDEX = "preferred_index"
ATTR_PRODUCT_ID = "product_id"
ATTR_RUNTIME = "runtime"
ATTR_SOFTWARE_VERSION = "software_version"
ATTR_SPEED = "speed"
ATTR_TOTAL_VOLATILE_ORGANIC_COMPOUNDS = "total_volatile_organic_compounds"
ATTR_TYPE = "type"
ATTR_WATER_LEVEL = "water_level"
ATTR_WIFI_VERSION = "wifi_version"
ATTR_PREFIX = "prefix"
ATTR_POSTFIX = "postfix"
ATTR_WARN_VALUE = "warn_value"
ATTR_WARN_ICON = "warn_icon"

LEVEL = "Level"
INDEX = "Index"
INDOOR_ALLERGEN_INDEX = "IAI"
AIR_QUALITY_INDEX = "AQI"

PHILIPS_AIR_QUALITY_INDEX = "aqit"
PHILIPS_CHILD_LOCK = "cl"
PHILIPS_DEVICE_ID = "DeviceId"
PHILIPS_DEVICE_VERSION = "DeviceVersion"
PHILIPS_DISPLAY_BACKLIGHT = "uil"
PHILIPS_ERROR_CODE = "err"
PHILIPS_FILTER_PREFIX = "flt"
PHILIPS_FILTER_WICK_PREFIX = "wick"
PHILIPS_FILTER_STATUS = "sts"
PHILIPS_FILTER_TOTAL = "total"
PHILIPS_FILTER_TYPE = "t"
PHILIPS_FUNCTION = "func"
PHILIPS_HUMIDITY = "rh"
PHILIPS_HUMIDITY_TARGET = "rhset"
PHILIPS_INDOOR_ALLERGEN_INDEX = "iaql"
PHILIPS_LANGUAGE = "language"
PHILIPS_LIGHT_BRIGHTNESS = "aqil"
PHILIPS_MODE = "mode"
PHILIPS_MODEL_ID = "modelid"
PHILIPS_NAME = "name"
PHILIPS_PM25 = "pm25"
PHILIPS_POWER = "pwr"
PHILIPS_PREFERRED_INDEX = "ddp"
PHILIPS_PRODUCT_ID = "ProductId"
PHILIPS_RUNTIME = "Runtime"
PHILIPS_SOFTWARE_VERSION = "swversion"
PHILIPS_SPEED = "om"
PHILIPS_TEMPERATURE = "temp"
PHILIPS_TOTAL_VOLATILE_ORGANIC_COMPOUNDS = "tvoc"
PHILIPS_TYPE = "type"
PHILIPS_WATER_LEVEL = "wl"
PHILIPS_WIFI_VERSION = "WifiVersion"

<<<<<<< HEAD
PHILIPS_POWER_MAP = {
    SWITCH_ON: "1",
    SWITCH_OFF: "0",
}
=======
# the AC1715 seems to follow a new scheme, this should later be refactored
PHILIPS_NEW_NAME = "D01-03"
PHILIPS_NEW_MODEL_ID = "D01-05"
PHILIPS_NEW_POWER = "D03-02"
>>>>>>> 59b3047f

PHILIPS_PREFERRED_INDEX_MAP = {
    "0": "Indoor Allergen Index",
    "1": "PM2.5",
    "2": "Gas",
}
PHILIPS_DISPLAY_BACKLIGHT_MAP = {
    "0": False,
    "1": True,
}
PHILIPS_FUNCTION_MAP = {
    "P": ("Purification", ICON.PURIFICATION_ONLY_MODE),
    "PH": ("Purification and Humidification", ICON.TWO_IN_ONE_MODE),
}
PHILIPS_HUMIDITY_TARGET_MAP = {
    40: ("40%", ICON.HUMIDITY_BUTTON),
    50: ("50%", ICON.HUMIDITY_BUTTON),
    60: ("60%", ICON.HUMIDITY_BUTTON),
    70: ("max", ICON.HUMIDITY_BUTTON),
}
PHILIPS_ERROR_CODE_MAP = {
    32768: "no water",
    49153: "pre-filter must be cleaned",
    49155: "pre-filter must be cleaned",
    49408: "no water",
}

SENSOR_TYPES: dict[str, SensorDescription] = {
    # device sensors
    PHILIPS_AIR_QUALITY_INDEX: {
        ATTR_ICON: "mdi:blur",
        ATTR_LABEL: ATTR_AIR_QUALITY_INDEX,
        ATTR_UNIT: AIR_QUALITY_INDEX,
        ATTR_STATE_CLASS: STATE_CLASS_MEASUREMENT,
    },
    PHILIPS_INDOOR_ALLERGEN_INDEX: {
        ATTR_ICON: ICON.IAI,
        ATTR_LABEL: ATTR_INDOOR_ALLERGEN_INDEX,
        ATTR_UNIT: INDOOR_ALLERGEN_INDEX,
        ATTR_STATE_CLASS: STATE_CLASS_MEASUREMENT,
    },
    PHILIPS_PM25: {
        ATTR_ICON: ICON.PM25,
        ATTR_LABEL: "PM2.5",
        ATTR_UNIT: CONCENTRATION_MICROGRAMS_PER_CUBIC_METER,
        ATTR_STATE_CLASS: STATE_CLASS_MEASUREMENT,
    },
    PHILIPS_TOTAL_VOLATILE_ORGANIC_COMPOUNDS: {
        ATTR_ICON: "mdi:blur",
        ATTR_LABEL: ATTR_TOTAL_VOLATILE_ORGANIC_COMPOUNDS,
        ATTR_UNIT: LEVEL,
        ATTR_STATE_CLASS: STATE_CLASS_MEASUREMENT,
    },
    PHILIPS_HUMIDITY: {
        ATTR_DEVICE_CLASS: DEVICE_CLASS_HUMIDITY,
        ATTR_LABEL: ATTR_HUMIDITY,
        ATTR_STATE_CLASS: STATE_CLASS_MEASUREMENT,
        ATTR_UNIT: PERCENTAGE,
    },
    PHILIPS_TEMPERATURE: {
        ATTR_DEVICE_CLASS: DEVICE_CLASS_TEMPERATURE,
        ATTR_LABEL: ATTR_TEMPERATURE,
        ATTR_STATE_CLASS: STATE_CLASS_MEASUREMENT,
        ATTR_UNIT: TEMP_CELSIUS,
    },
    # diagnostic information
    PHILIPS_WATER_LEVEL: {
        ATTR_ICON: "mdi:water",
        ATTR_LABEL: ATTR_WATER_LEVEL,
        ATTR_VALUE: lambda value, status: 0 if status.get("err") in [32768, 49408] else value,
        ATTR_STATE_CLASS: STATE_CLASS_MEASUREMENT,
        ATTR_UNIT: PERCENTAGE,
        CONF_ENTITY_CATEGORY: EntityCategory.DIAGNOSTIC,
        ATTR_WARN_VALUE: 10,
        ATTR_WARN_ICON: ICON.WATER_REFILL
    },
}

FILTER_TYPES: dict[str, FilterDescription] = {
    ATTR_FILTER_PRE: {
        ATTR_PREFIX: PHILIPS_FILTER_PREFIX,
        ATTR_POSTFIX: "0",
        ATTR_ICON: "mdi:dots-grid",
        ATTR_WARN_ICON: ICON.FILTER_REPLACEMENT,
        ATTR_WARN_VALUE: 72,
    },
    ATTR_FILTER_HEPA: {
        ATTR_PREFIX: PHILIPS_FILTER_PREFIX,
        ATTR_POSTFIX: "1",
        ATTR_ICON: "mdi:dots-grid",
        ATTR_WARN_ICON: ICON.FILTER_REPLACEMENT,
        ATTR_WARN_VALUE: 72,
    },
    ATTR_FILTER_ACTIVE_CARBON: {
        ATTR_PREFIX: PHILIPS_FILTER_PREFIX,
        ATTR_POSTFIX: "2",
        ATTR_ICON: "mdi:dots-grid",
        ATTR_WARN_ICON: ICON.FILTER_REPLACEMENT,
        ATTR_WARN_VALUE: 72,
    },
    ATTR_FILTER_WICK: {
        ATTR_PREFIX: PHILIPS_FILTER_WICK_PREFIX,
        ATTR_POSTFIX: "",
        ATTR_ICON: "mdi:dots-grid",
        ATTR_WARN_ICON: ICON.PREFILTER_WICK_CLEANING,
        ATTR_WARN_VALUE: 72,
    },
}

SWITCH_TYPES: dict[str, SwitchDescription] = {
    PHILIPS_CHILD_LOCK: {
        ATTR_ICON: ICON.CHILD_LOCK_BUTTON,
        ATTR_LABEL: ATTR_CHILD_LOCK,
        CONF_ENTITY_CATEGORY: EntityCategory.CONFIG,
        SWITCH_ON: True,
        SWITCH_OFF: False,
    },
}

LIGHT_TYPES: dict[str, LightDescription] = {
    PHILIPS_DISPLAY_BACKLIGHT: {
        ATTR_ICON: ICON.LIGHT_DIMMING_BUTTON,
        ATTR_LABEL: ATTR_DISPLAY_BACKLIGHT,
        CONF_ENTITY_CATEGORY: EntityCategory.CONFIG,
        SWITCH_ON: "1",
        SWITCH_OFF: "0",
    },
    PHILIPS_LIGHT_BRIGHTNESS: {
        ATTR_ICON: "mdi:circle-outline",
        ATTR_LABEL: ATTR_LIGHT_BRIGHTNESS,
        CONF_ENTITY_CATEGORY: EntityCategory.CONFIG,
        SWITCH_ON: 100,
        SWITCH_OFF: 0,
        DIMMABLE: True,
    }
}

SELECT_TYPES: dict[str, SelectDescription] = {
    PHILIPS_FUNCTION: {
        ATTR_LABEL: ATTR_FUNCTION,
        CONF_ENTITY_CATEGORY: EntityCategory.CONFIG,
        OPTIONS: PHILIPS_FUNCTION_MAP,
    },
    PHILIPS_HUMIDITY_TARGET: {
        ATTR_LABEL: ATTR_HUMIDITY_TARGET,
        CONF_ENTITY_CATEGORY: EntityCategory.CONFIG,
        OPTIONS: PHILIPS_HUMIDITY_TARGET_MAP,
    }
}<|MERGE_RESOLUTION|>--- conflicted
+++ resolved
@@ -205,17 +205,14 @@
 PHILIPS_WATER_LEVEL = "wl"
 PHILIPS_WIFI_VERSION = "WifiVersion"
 
-<<<<<<< HEAD
 PHILIPS_POWER_MAP = {
     SWITCH_ON: "1",
     SWITCH_OFF: "0",
 }
-=======
 # the AC1715 seems to follow a new scheme, this should later be refactored
 PHILIPS_NEW_NAME = "D01-03"
 PHILIPS_NEW_MODEL_ID = "D01-05"
 PHILIPS_NEW_POWER = "D03-02"
->>>>>>> 59b3047f
 
 PHILIPS_PREFERRED_INDEX_MAP = {
     "0": "Indoor Allergen Index",

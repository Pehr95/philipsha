--- conflicted
+++ resolved
@@ -667,13 +667,10 @@
     pass
 
 
-<<<<<<< HEAD
 class PhilipsAC2959(PhilipsAC29xx):
     pass
 
 
-=======
->>>>>>> 6976df6b
 
 class PhilipsAC30xx(PhilipsGenericCoAPFan):
     AVAILABLE_PRESET_MODES = {
